<<<<<<< HEAD
"""Utility functions for library."""
from polars_trading._utils import validate_columns
import pytest
import polars as pl


def test__validate_columns__valid():
    @validate_columns("timestamp_col", "price_col", "size_col", "symbol_col")
    def dummy_func(df, **kwargs):
        return df

    df = pl.DataFrame(
        {
            "ts": [1, 2, 3],
            "p": [1.0, 2.0, 3.0],
            "s": [1, 2, 3],
            "sy": ["A", "B", "C"],
        }
    )

    dummy_func(df, timestamp_col="ts", price_col="p", size_col="s", symbol_col="sy")


def test__validate_columns__invalid():
    @validate_columns("timestamp_col", "price_col", "size_col", "symbol_col")
    def dummy_func(df, **kwargs):
        return df

    df = pl.DataFrame(
        {
            "ts": [1, 2, 3],
            "p": [1.0, 2.0, 3.0],
            "s": [1, 2, 3],
            "sy": ["A", "B", "C"],
        }
    )

    with pytest.raises(ValueError):
        dummy_func(
            df, timestamp_col="ts", price_col="pr", size_col="s", symbol_col="sy"
        )


def test__validate_columns__df_not_passed():
    @validate_columns("timestamp_col", "price_col", "size_col", "symbol_col")
    def dummy_func(df, **kwargs):
        return df

    df = {
        "ts": [1, 2, 3],
        "p": [1.0, 2.0, 3.0],
        "s": [1, 2, 3],
        "sy": ["A", "B", "C"],
    }

    with pytest.raises(TypeError):
        dummy_func(df, timestamp_col="ts", price_col="p", size_col="s", symbol_col="sy")


def test__validate_columns__default_args():
    @validate_columns("timestamp_col", "price_col", "size_col", "symbol_col")
    def dummy_func(df, timestamp_col="ts", **kwargs):
        return df

    df = pl.DataFrame(
        {
            "ts": [1, 2, 3],
            "p": [1.0, 2.0, 3.0],
            "s": [1, 2, 3],
            "sy": ["A", "B", "C"],
        }
    )
    dummy_func(df, price_col="p", size_col="s", symbol_col="sy")
=======
>>>>>>> c81d0eba
<|MERGE_RESOLUTION|>--- conflicted
+++ resolved
@@ -1,76 +1,4 @@
-<<<<<<< HEAD
 """Utility functions for library."""
 from polars_trading._utils import validate_columns
 import pytest
-import polars as pl
-
-
-def test__validate_columns__valid():
-    @validate_columns("timestamp_col", "price_col", "size_col", "symbol_col")
-    def dummy_func(df, **kwargs):
-        return df
-
-    df = pl.DataFrame(
-        {
-            "ts": [1, 2, 3],
-            "p": [1.0, 2.0, 3.0],
-            "s": [1, 2, 3],
-            "sy": ["A", "B", "C"],
-        }
-    )
-
-    dummy_func(df, timestamp_col="ts", price_col="p", size_col="s", symbol_col="sy")
-
-
-def test__validate_columns__invalid():
-    @validate_columns("timestamp_col", "price_col", "size_col", "symbol_col")
-    def dummy_func(df, **kwargs):
-        return df
-
-    df = pl.DataFrame(
-        {
-            "ts": [1, 2, 3],
-            "p": [1.0, 2.0, 3.0],
-            "s": [1, 2, 3],
-            "sy": ["A", "B", "C"],
-        }
-    )
-
-    with pytest.raises(ValueError):
-        dummy_func(
-            df, timestamp_col="ts", price_col="pr", size_col="s", symbol_col="sy"
-        )
-
-
-def test__validate_columns__df_not_passed():
-    @validate_columns("timestamp_col", "price_col", "size_col", "symbol_col")
-    def dummy_func(df, **kwargs):
-        return df
-
-    df = {
-        "ts": [1, 2, 3],
-        "p": [1.0, 2.0, 3.0],
-        "s": [1, 2, 3],
-        "sy": ["A", "B", "C"],
-    }
-
-    with pytest.raises(TypeError):
-        dummy_func(df, timestamp_col="ts", price_col="p", size_col="s", symbol_col="sy")
-
-
-def test__validate_columns__default_args():
-    @validate_columns("timestamp_col", "price_col", "size_col", "symbol_col")
-    def dummy_func(df, timestamp_col="ts", **kwargs):
-        return df
-
-    df = pl.DataFrame(
-        {
-            "ts": [1, 2, 3],
-            "p": [1.0, 2.0, 3.0],
-            "s": [1, 2, 3],
-            "sy": ["A", "B", "C"],
-        }
-    )
-    dummy_func(df, price_col="p", size_col="s", symbol_col="sy")
-=======
->>>>>>> c81d0eba
+import polars as pl