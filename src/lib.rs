<<<<<<< HEAD
=======
use pyo3::prelude::*;
use pyo3::types::{PyModule, PyModuleMethods};
use pyo3::{pymodule, Bound, PyResult};
use pyo3_polars::PolarsAllocator;

>>>>>>> 9ba592b3
mod bars;
mod frac_diff;
mod labels;

<<<<<<< HEAD
use pyo3::prelude::*;
=======
#[pyfunction]
fn get_weights_ffd_py(d: f64, threshold: f64) -> Vec<f64> {
    frac_diff::get_weights_ffd(d, threshold)
}
>>>>>>> 9ba592b3

#[pymodule]
fn _internal(_py: Python, m: &Bound<PyModule>) -> PyResult<()> {
    m.add("__version__", env!("CARGO_PKG_VERSION"))?;
    m.add_function(wrap_pyfunction!(get_weights_ffd_py, m)?)?;
    Ok(())
}

// #[global_allocator]
// static ALLOC: PolarsAllocator = PolarsAllocator::new();<|MERGE_RESOLUTION|>--- conflicted
+++ resolved
@@ -1,23 +1,8 @@
-<<<<<<< HEAD
-=======
-use pyo3::prelude::*;
-use pyo3::types::{PyModule, PyModuleMethods};
-use pyo3::{pymodule, Bound, PyResult};
-use pyo3_polars::PolarsAllocator;
-
->>>>>>> 9ba592b3
 mod bars;
 mod frac_diff;
 mod labels;
 
-<<<<<<< HEAD
 use pyo3::prelude::*;
-=======
-#[pyfunction]
-fn get_weights_ffd_py(d: f64, threshold: f64) -> Vec<f64> {
-    frac_diff::get_weights_ffd(d, threshold)
-}
->>>>>>> 9ba592b3
 
 #[pymodule]
 fn _internal(_py: Python, m: &Bound<PyModule>) -> PyResult<()> {
